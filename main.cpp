--- conflicted
+++ resolved
@@ -256,7 +256,6 @@
 
     }
 
-<<<<<<< HEAD
      // New method: Metropolis-Hastings sampling
         std::vector<double> generateHastingsPoint(std::mt19937 &eng, const std::function<double(const std::vector<double> &)> &f) {
         std::vector<double> point = generatePoint(eng);
@@ -314,18 +313,9 @@
     }
 };
 
-=======
-
-};
-
-// TODO: `Use different type of sampling: stratified sampling, importance sampling (Metropolis-Hastings).`
-//-> stratified sampling
->>>>>>> 57a1022d
-
 int main() {
    // Function to integrate: x^2 + y^2
     auto f = [](const std::vector<double> &x) {
-<<<<<<< HEAD
         return x[0] * x[0] + x[1] * x[1]; 
     };
 
@@ -335,17 +325,6 @@
 
     const std::vector<size_t> threadCounts = {1, 2, 4, 8, 16, 32, 64};  // The various thread numbers for testing
     constexpr size_t numPoints = 10000000;  // Number of random points generated for integration
-=======
-        return x[0] * x[0] + x[1] * x[1];                                       //function
-    };
-
-    // A circle with radius 1 with center in (0, 0)
-    Hypersphere sphere(2, 1.0);                                                //Integration domain sphere(dimension, radius)
-    MonteCarloIntegrator integrator(sphere);
-
-    const std::vector<size_t> threadCounts = {1, 2, 4, 8, 16, 32, 64, 128, 256, 512, 1024};
-    constexpr size_t numPoints = 10000000; // 10^7                            //total number of random points generated for Monte Carlo integration
->>>>>>> 57a1022d
 
     std::cout << "Monte Carlo integration with " << numPoints << " points\n\n";
     std::cout << std::setw(8) << "Threads"
@@ -355,7 +334,6 @@
               << std::setw(15) << " Hastings Result  " << "\n";  // Add column for Hastings
     std::cout << std::string(68, '-') << "\n";  // Adjust separator to match the new columns
 
-<<<<<<< HEAD
     // Run the integration with different numbers of threads and compare the results
     for (size_t threads : threadCounts) {
         // Integration with the standard method
@@ -363,14 +341,6 @@
         double resultStandard = integrator.integrate(f, numPoints, threads);
         auto end = std::chrono::high_resolution_clock::now();
         auto durationStandard = std::chrono::duration_cast<std::chrono::microseconds>(end - start);
-=======
-    // Must show an increase of speed until a certain point (which is optimal #threads on your machine)
-    for (size_t threads: threadCounts) {
-        auto start = std::chrono::high_resolution_clock::now();                 //to record the time before and after the calculation
-        double result = integrator.integrate(f, numPoints, threads);
-        auto end = std::chrono::high_resolution_clock::now();                   //Calculate the total time spent integrating in microseconds
-        auto duration = std::chrono::duration_cast<std::chrono::microseconds>(end - start);
->>>>>>> 57a1022d
 
         //Integration with Stratified Sampling
         size_t strataPerDimension = 10;  // Number of layers per dimension
